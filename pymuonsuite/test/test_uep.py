--- conflicted
+++ resolved
@@ -7,13 +7,9 @@
 import numpy as np
 from ase import io
 from pymuonsuite.io.uep import ReadWriteUEP
-<<<<<<< HEAD
+
 from pymuonsuite.schemas import load_input_file, MuAirssSchema
-
 from soprano.utils import silence_stdio
-=======
-from pymuonsuite.schemas import MuAirssSchema, load_input_file
->>>>>>> 97cceef5
 
 _TEST_DIR = os.path.dirname(os.path.abspath(__file__))
 _TESTDATA_DIR = os.path.join(_TEST_DIR, "test_data")
